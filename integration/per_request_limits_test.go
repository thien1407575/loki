--- conflicted
+++ resolved
@@ -15,11 +15,7 @@
 )
 
 func TestPerRequestLimits(t *testing.T) {
-<<<<<<< HEAD
-	clu := cluster.New(cluster.ConfigWithBoltDB(false))
-=======
-	clu := cluster.New(nil)
->>>>>>> 83ba93c8
+	clu := cluster.New(cluster.ConfigWithBoltDB(false), nil)
 	defer func() {
 		assert.NoError(t, clu.Cleanup())
 	}()
