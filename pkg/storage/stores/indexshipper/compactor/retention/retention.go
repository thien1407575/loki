--- conflicted
+++ resolved
@@ -18,12 +18,9 @@
 	"github.com/grafana/loki/pkg/chunkenc"
 	"github.com/grafana/loki/pkg/storage/chunk"
 	"github.com/grafana/loki/pkg/storage/chunk/client"
-<<<<<<< HEAD
 	chunk_util "github.com/grafana/loki/pkg/storage/chunk/client/util"
-=======
 	"github.com/grafana/loki/pkg/util"
 	"github.com/grafana/loki/pkg/util/filter"
->>>>>>> e6fb32b2
 	util_log "github.com/grafana/loki/pkg/util/log"
 )
 
@@ -429,8 +426,7 @@
 		wroteChunks = true
 	}
 
-<<<<<<< HEAD
-	return wroteChunks, nil
+	return wroteChunks, linesDeleted, nil
 }
 
 // with multi-store support, markers need to be stored in store specific dir
@@ -467,7 +463,4 @@
 	}
 
 	return err
-=======
-	return wroteChunks, linesDeleted, nil
->>>>>>> e6fb32b2
 }