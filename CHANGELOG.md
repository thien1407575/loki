--- conflicted
+++ resolved
@@ -29,11 +29,8 @@
 * [8271](https://github.com/grafana/loki/pull/8271) **kavirajk**: logql: Support urlencode and urldecode template functions
 * [8259](https://github.com/grafana/loki/pull/8259) **mar4uk**: Extract push.proto from the logproto package to the separate module.
 * [7906](https://github.com/grafana/loki/pull/7906) **kavirajk**: Add API endpoint that formats LogQL expressions and support new `fmt` subcommand in `logcli` to format LogQL query.
-<<<<<<< HEAD
 * [7754](https://github.com/grafana/loki/pull/7754) **ashwanthgoli** index-shipper: add support for multiple stores.
-=======
 * [6675](https://github.com/grafana/loki/pull/6675) **btaani**: Add logfmt expression parser for selective extraction of labels from logfmt formatted logs
->>>>>>> 48aa8332
 
 ##### Fixes
 
